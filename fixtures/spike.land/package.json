--- conflicted
+++ resolved
@@ -13,13 +13,8 @@
   "author": "Zoltan Erdos <zoltan.erdos@me.com>",
   "license": "MIT",
   "dependencies": {
-<<<<<<< HEAD
     "@cloudflare/workers-types": "3.6.0",
-    "@cloudflare/wrangler": "1.19.11",
-=======
-    "@cloudflare/workers-types": "3.5.1",
     "@cloudflare/wrangler": "1.19.12",
->>>>>>> 5239f958
     "@spike.land/code": "^0.7.0",
     "@spike.land/ipfs": "^0.3.61",
 
