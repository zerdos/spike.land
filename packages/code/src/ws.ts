--- conflicted
+++ resolved
@@ -4,12 +4,6 @@
 import { processImage } from "@/lib/process-image";
 import { wait } from "@/lib/wait";
 
-<<<<<<< HEAD
-=======
-import Beasties from "beasties";
-import { initializeApp, setupServiceWorker } from "./hydrate";
-import { renderPreviewWindow } from "./renderPreviewWindow";
->>>>>>> 9c9fbed0
 import { Code } from "./services/CodeSession";
 import { CodeSessionBC } from "./services/CodeSessionBc";
 import { init } from "./tw-dev-setup";
@@ -131,11 +125,9 @@
 
     // const cssStyled = cssStrings.split(cssCache.key).join("x");
     // console.log("CSS styled:", cssStyled);
-    const Beasties = (await import("beasties")).default;
+    const Beasties = (await import("./beasties")).default;
     const beasties = await new Beasties({
       additionalStylesheets: [cssStrings],
-
-      external: false,
     }).process(html.split(cssCache.key).join("x"));
 
     return {
