--- conflicted
+++ resolved
@@ -130,21 +130,11 @@
         debugInfo.addLog("Empty prompt received, returning");
         return;
       }
-<<<<<<< HEAD
-
-      // Create a working copy of messages
-      let currentMessages = [...this.messages];
-=======
->>>>>>> 544f483d
 
       // First add the user message
       const claudeContent = this.aiHandler.prepareClaudeContent(
         prompt,
-<<<<<<< HEAD
-        currentMessages,
-=======
         this.messages,
->>>>>>> 544f483d
         this.code,
         this.codeSpace,
       );
@@ -153,17 +143,11 @@
         images,
         claudeContent,
       );
-      currentMessages = messagesPush(currentMessages, newUserMessage);
-
-<<<<<<< HEAD
-      // Then add the empty assistant message
-      currentMessages = messagesPush(currentMessages, {
-=======
-     const newMessages = messagesPush(this.messages, newUserMessage);
+
+      const newMessages = messagesPush(this.messages, newUserMessage);
 
       // Then add the empty assistant message
       const currentMessages = messagesPush(newMessages, {
->>>>>>> 544f483d
         id: Date.now().toString(),
         role: "assistant",
         content: "",
