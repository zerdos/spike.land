--- conflicted
+++ resolved
@@ -28,13 +28,8 @@
     "url": "https://github.com/zerdos/qrious.git"
   },
   "devDependencies": {
-<<<<<<< HEAD
     "esbuild": "0.8.49",
-    "typescript": "^4.1.5"
-=======
-    "esbuild": "0.8.47",
     "typescript": "4.1.5"
->>>>>>> 62f397f1
   },
   "dependencies": {
     "qrious-core": "4.0.0"
