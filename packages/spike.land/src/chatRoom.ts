--- conflicted
+++ resolved
@@ -27,6 +27,29 @@
 //   i: number;
 //   html: string;
 // }
+
+interface IData  {
+  name?: string;
+  changes?: object[];
+  codeSpace?: string;
+  target?: string;
+  type?:
+    | "new-ice-candidate"
+    | "video-offer"
+    | "video-answer"
+    | "handshake"
+    | "fetch";
+  patch?: Delta[];
+  reversePatch: Delta[];
+  address?: string;
+  hashCode?: string;
+  i: number;
+  candidate?: string;
+  answer?: string;
+  offer?: string;
+  newHash?: string;
+  oldHash?: string;
+}
 
 export class Code implements DurableObject {
   // mutex: Mutex;
@@ -187,30 +210,26 @@
                 webSocket,
                 blockedMessages: [] as string[],
               };
-<<<<<<< HEAD
-              this.#wsSessions.push(session);
-
-              const users = this.#wsSessions.filter((x) => x.name).map((x) => x.name);
-              webSocket.send( "HELLO"
-              );
-
-              webSocket.addEventListener(
-                "message",
-                (msg: { data: string | ArrayBuffer }) => webSocket.send("GOTCHA"),
-=======
               this.#userSessions.push(session);
 
               const users = this.#userSessions.filter((x) => x.name).map((x) => x.name);
+              webSocket.send(JSON.stringify(users))
               
 
               webSocket.addEventListener(
                 "message",
                 (msg: { data: string | ArrayBuffer }) => {
+                  const data: IData = JSON.parse(msg.data as string);
+
+                  if (!session.name && data.name) {
+                    session.name = data.name;
+                  }
                   
-                  if (msg.data )
-
-                },
->>>>>>> 3d1d9701
+                  if (data.target && data.target!==session.name) {
+                    this.#userSessions.filter(x=>x.name === data.target)[0].webSocket.send(msg.data)
+                  }
+
+                }
               );
 
               const closeOrErrorHandler = () => {
@@ -244,21 +263,23 @@
               this.#wsSessions.push(session);
 
               const users = this.#wsSessions.filter((x) => x.name).map((x) => x.name);
-              
               webSocket.send(
-                "Ello Ello"
+                JSON.stringify({
+                  hashCode: makeHash(this.session),
+                  i: this.session.i,
+                  // sessionI: JSON.parse(JSON.stringify(this.session)).i || JSON.stringify(this.session),
+                  users,
+                  // runner: this.#codeShaSum,
+                  // codeShaSum,
+                  type: "handshake",
+                }),
               );
-                
+
               webSocket.addEventListener(
                 "message",
-                (msg: { data: string | ArrayBuffer }) => webSocket.send("Gotcha"),
+                (msg: { data: string | ArrayBuffer }) => this.processWsMessage(msg, session),
               );
-<<<<<<< HEAD
-
-
-=======
               
->>>>>>> 3d1d9701
               const closeOrErrorHandler = () => {
                 session.quit = true;
                 // this.users.remove(session.name);
@@ -584,28 +605,7 @@
 
     const respondWith = (obj: unknown) => session.webSocket.send(JSON.stringify(obj));
 
-    let data: {
-      name?: string;
-      changes?: object[];
-      codeSpace?: string;
-      target?: string;
-      type?:
-        | "new-ice-candidate"
-        | "video-offer"
-        | "video-answer"
-        | "handshake"
-        | "fetch";
-      patch?: Delta[];
-      reversePatch: Delta[];
-      address?: string;
-      hashCode?: string;
-      i: number;
-      candidate?: string;
-      answer?: string;
-      offer?: string;
-      newHash?: string;
-      oldHash?: string;
-    };
+    let data: IData;
     try {
       data = typeof msg.data === "string"
         ? JSON.parse(msg.data)
@@ -757,4 +757,4 @@
       });
     }
   }
-}+}
